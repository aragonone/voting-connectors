<<<<<<< HEAD
const { BN, sha3 } = require('web3-utils')
=======
const { assertRevert } = require('@aragon/test-helpers/assertThrow')
const { getEventArgument, getNewProxyAddress } = require('@aragon/test-helpers/events')
const { assertAmountOfEvents } = require('@aragon/test-helpers/assertEvent')(web3)
const getBlockNumber = require('@aragon/test-helpers/blockNumber')(web3)
const { encodeCallScript } = require('@aragon/test-helpers/evmScript')
>>>>>>> 4e69dbf0

const { assertRevert } = require('@aragon/contract-test-helpers/assertThrow')
const { getEventArgument, getNewProxyAddress } = require('@aragon/contract-test-helpers/events')
const { assertAmountOfEvents } = require('@aragon/contract-test-helpers/assertEvent')
const getBlockNumber = require('@aragon/contract-test-helpers/blockNumber')(web3)

const { deployDao } = require('@aragonone/voting-connectors-contract-utils/test/helpers/deploy.js')(artifacts)

const VotingAggregator = artifacts.require('VotingAggregator')

<<<<<<< HEAD
const ERC20ViewRevertMock = artifacts.require('ERC20ViewRevertMock')
const Token = artifacts.require('TokenMock')
const Staking = artifacts.require('StakingMock')
=======
const ERC20Sample = artifacts.require('ERC20Sample')
const ERC20ViewRevertMock = artifacts.require('ERC20ViewRevertMock')
const ThinCheckpointedTokenMock = artifacts.require('ThinCheckpointedTokenMock')
const ThinStaking = artifacts.require('ThinStakingMock')
const ExecutionTarget = artifacts.require('ExecutionTarget')

const MAX_SOURCES = 20
>>>>>>> 4e69dbf0

const MAX_SOURCES = 20

const ERROR_ALREADY_INITIALIZED = 'INIT_ALREADY_INITIALIZED'
const ERROR_AUTH_FAILED = 'APP_AUTH_FAILED'
const ERROR_NO_POWER_SOURCE = 'VA_NO_POWER_SOURCE'
const ERROR_POWER_SOURCE_TYPE_INVALID = 'VA_POWER_SOURCE_TYPE_INVALID'
const ERROR_POWER_SOURCE_INVALID = 'VA_POWER_SOURCE_INVALID'
const ERROR_POWER_SOURCE_ALREADY_ADDED = 'VA_POWER_SOURCE_ALREADY_ADDED'
const ERROR_TOO_MANY_POWER_SOURCES = 'VA_TOO_MANY_POWER_SOURCES'
const ERROR_ZERO_WEIGHT = 'VA_ZERO_WEIGHT'
const ERROR_SAME_WEIGHT = 'VA_SAME_WEIGHT'
const ERROR_SOURCE_NOT_ENABLED = 'VA_SOURCE_NOT_ENABLED'
const ERROR_SOURCE_NOT_DISABLED = 'VA_SOURCE_NOT_DISABLED'
const ERROR_CAN_NOT_FORWARD = 'VA_CAN_NOT_FORWARD'
const ERROR_SOURCE_CALL_FAILED = 'VA_SOURCE_CALL_FAILED'
const ERROR_INVALID_CALL_OR_SELECTOR = 'VA_INVALID_CALL_OR_SELECTOR'

<<<<<<< HEAD
const bn = x => new BN(x)
const bigExp = (x, y) => bn(x).mul(bn(10).pow(bn(y)))

=======
>>>>>>> 4e69dbf0
contract('VotingAggregator', ([_, root, unprivileged, eoa, user1, user2, someone]) => {
  const PowerSourceType = {
    Invalid: 0,
    ERC20WithCheckpointing: 1,
    ERC900: 2,
  }

  let dao, acl
  let votingAggregatorBase, votingAggregator
  let ADD_POWER_SOURCE_ROLE, MANAGE_POWER_SOURCE_ROLE, MANAGE_WEIGHTS_ROLE

  before(async () => {
    ({ dao, acl } = await deployDao(root))

    votingAggregatorBase = await VotingAggregator.new()

    ADD_POWER_SOURCE_ROLE = await votingAggregatorBase.ADD_POWER_SOURCE_ROLE()
    MANAGE_POWER_SOURCE_ROLE = await votingAggregatorBase.MANAGE_POWER_SOURCE_ROLE()
    MANAGE_WEIGHTS_ROLE = await votingAggregatorBase.MANAGE_WEIGHTS_ROLE()
  })

  beforeEach('deploy dao with voting aggregator', async () => {
    const installReceipt = await dao.newAppInstance('0x1234', votingAggregatorBase.address, '0x', false, { from: root })
    votingAggregator = await VotingAggregator.at(getNewProxyAddress(installReceipt))

    await acl.createPermission(root, votingAggregator.address, ADD_POWER_SOURCE_ROLE, root, { from: root })
    await acl.createPermission(root, votingAggregator.address, MANAGE_POWER_SOURCE_ROLE, root, { from: root })
    await acl.createPermission(root, votingAggregator.address, MANAGE_WEIGHTS_ROLE, root, { from: root })
  })

  it('has correct roles encoded', async () => {
    assert.equal(ADD_POWER_SOURCE_ROLE, sha3('ADD_POWER_SOURCE_ROLE'), 'ADD_POWER_SOURCE_ROLE not encoded correctly')
    assert.equal(MANAGE_POWER_SOURCE_ROLE, sha3('MANAGE_POWER_SOURCE_ROLE'), 'MANAGE_POWER_SOURCE_ROLE not encoded correctly')
    assert.equal(MANAGE_WEIGHTS_ROLE, sha3('MANAGE_WEIGHTS_ROLE'), 'MANAGE_WEIGHTS_ROLE not encoded correctly')
  })

  it('is a forwarder', async () => {
    assert.isTrue(await votingAggregator.isForwarder())
  })

  describe('App is not initialized yet', () => {
    const name = 'Voting Aggregator'
    const symbol = 'VA'
    const decimals = 18

    it('initializes app', async () => {
      await votingAggregator.initialize(name, symbol, decimals)
      assert.isTrue(await votingAggregator.hasInitialized(), 'not initialized')
      assert.equal(await votingAggregator.name(), name, 'name mismatch')
      assert.equal(await votingAggregator.symbol(), symbol, 'symbol mismatch')
      assert.equal((await votingAggregator.decimals()).toString(), decimals, 'decimals mismatch')
    })

    it('cannot be initialized twice', async () => {
      await votingAggregator.initialize(name, symbol, decimals)
      await assertRevert(votingAggregator.initialize(name, symbol, decimals), ERROR_ALREADY_INITIALIZED)
    })
  })

  describe('App is initialized', () => {
    let token

    beforeEach('init voting aggregator and deploy token', async () => {
      const name = 'Voting Aggregator'
      const symbol = 'VA'
      const decimals = 18

      await votingAggregator.initialize(name, symbol, decimals)
      token = await ThinCheckpointedTokenMock.new() // mints 1M e 18 tokens to sender
    })

    describe('Add power source', () => {
      it('fails to add power source if type is invalid', async () => {
        const weight = 1
        await assertRevert(
          votingAggregator.addPowerSource(token.address, PowerSourceType.Invalid, weight, { from: root }),
          ERROR_POWER_SOURCE_TYPE_INVALID
        )
      })

      it('fails to add power source if weight is zero', async () => {
        const weight = 0
        await assertRevert(
          votingAggregator.addPowerSource(token.address, PowerSourceType.ERC20WithCheckpointing, weight, { from: root }),
          ERROR_ZERO_WEIGHT
        )
      })

      it('fails to add power source if it is not contract', async () => {
        const weight = 1
        await assertRevert(
          votingAggregator.addPowerSource(eoa, PowerSourceType.ERC20WithCheckpointing, weight, { from: root }),
          ERROR_POWER_SOURCE_INVALID
        )
      })

      it('fails to add power source if the wrong type is given', async () => {
<<<<<<< HEAD
        const staking = await Staking.new()
=======
        const staking = await ThinStaking.new()
>>>>>>> 4e69dbf0

        await assertRevert(
          votingAggregator.addPowerSource(token.address, PowerSourceType.ERC900, 1, { from: root }),
          ERROR_POWER_SOURCE_INVALID
        )
        await assertRevert(
          votingAggregator.addPowerSource(staking.address, PowerSourceType.ERC20WithCheckpointing, 1, { from: root }),
          ERROR_POWER_SOURCE_INVALID
        )
      })

      it('fails to add power source if broken', async () => {
<<<<<<< HEAD
        const brokenBalanceToken = await ERC20ViewRevertMock.new(true, false)
        const brokenSupplyToken = await ERC20ViewRevertMock.new(false, true)
=======
        const brokenBalanceToken = await ERC20ViewRevertMock.new()
        await brokenBalanceToken.disableBalanceOf()
        const brokenSupplyToken = await ERC20ViewRevertMock.new()
        await brokenSupplyToken.disableTotalSupply()
>>>>>>> 4e69dbf0

        await assertRevert(
          votingAggregator.addPowerSource(brokenBalanceToken.address, PowerSourceType.ERC20WithCheckpointing, 1, { from: root }),
          ERROR_POWER_SOURCE_INVALID
        )
        await assertRevert(
          votingAggregator.addPowerSource(brokenSupplyToken.address, PowerSourceType.ERC20WithCheckpointing, 1, { from: root }),
          ERROR_POWER_SOURCE_INVALID
        )
      })

      it('fails to add power source if does not have permission', async () => {
        const weight = 1
        await assertRevert(
          votingAggregator.addPowerSource(token.address, PowerSourceType.ERC20WithCheckpointing, weight, { from: unprivileged }),
          ERROR_AUTH_FAILED
        )
      })

      it('adds power source', async () => {
        const weight = 1
        const type = PowerSourceType.ERC20WithCheckpointing
        const numPowerSourcesAtStart = await votingAggregator.getPowerSourcesLength()

        const receipt = await votingAggregator.addPowerSource(token.address, type, weight, { from: root })
        assertAmountOfEvents(receipt, 'AddPowerSource')
        assert.equal(
<<<<<<< HEAD
          (numPowerSourcesAtStart.add(bn(1))).toString(),
=======
          (numPowerSourcesAtStart.add(new web3.BigNumber(1))).toString(),
>>>>>>> 4e69dbf0
          (await votingAggregator.getPowerSourcesLength()).toString(),
          'power sources length not incremented'
        )

<<<<<<< HEAD
=======
        const powerSourceAddress = await votingAggregator.powerSources(0)
        assert.equal(powerSourceAddress, token.address, 'source address mismatch')

>>>>>>> 4e69dbf0
        const powerSource = await votingAggregator.getPowerSourceDetails(token.address)
        assert.equal(powerSource[0], type, 'source type mismatch')
        assert.isTrue(powerSource[1], 'source enabled mismatch')
        assert.equal(powerSource[2].toString(), weight, 'weight mismatch')
      })

      it('fails to add power source if it has already been added', async () => {
        await votingAggregator.addPowerSource(token.address, PowerSourceType.ERC20WithCheckpointing, 1, { from: root })
        await assertRevert(
          votingAggregator.addPowerSource(token.address, PowerSourceType.ERC20WithCheckpointing, 1, { from: root }),
          ERROR_POWER_SOURCE_ALREADY_ADDED
        )
      })

      it('fails to add if too many power sources', async () => {
        // Add maximum number of sources to voting aggregator
        const tokens = []
        for (let ii = 0; ii < MAX_SOURCES; ++ii) {
<<<<<<< HEAD
          tokens[ii] = await Token.new()
=======
          tokens[ii] = await ThinCheckpointedTokenMock.new()
>>>>>>> 4e69dbf0
        }
        for (const token of tokens) {
          await votingAggregator.addPowerSource(token.address, PowerSourceType.ERC20WithCheckpointing, 1, { from: root })
        }
        assert.equal(tokens.length, MAX_SOURCES, 'added number of tokens should match max sources')

        // Adding one more should fail
<<<<<<< HEAD
        const oneTooMany = await Token.new()
=======
        const oneTooMany = await ThinCheckpointedTokenMock.new()
>>>>>>> 4e69dbf0
        await assertRevert(
          votingAggregator.addPowerSource(oneTooMany.address, PowerSourceType.ERC20WithCheckpointing, 1, { from: root }),
          ERROR_TOO_MANY_POWER_SOURCES
        )
      })
    })

    describe('Change source weight', () => {
      const weight = 1
      let sourceAddr

      before(() => {
        sourceAddr = token.address
      })

      beforeEach('add power source', async () => {
        const type = PowerSourceType.ERC20WithCheckpointing
<<<<<<< HEAD
        const receipt = await votingAggregator.addPowerSource(sourceAddr, type, weight, { from: root })
=======
        await votingAggregator.addPowerSource(sourceAddr, type, weight, { from: root })
>>>>>>> 4e69dbf0
      })

      it('fails to change power source weight if does not have permission', async () => {
        await assertRevert(votingAggregator.changeSourceWeight(sourceAddr, weight, { from: unprivileged }), ERROR_AUTH_FAILED)
      })

      it('fails to change power source weight if source does not exist', async () => {
        await assertRevert(votingAggregator.changeSourceWeight(someone, weight, { from: root }), ERROR_NO_POWER_SOURCE)
      })

      it('fails to change power source weight if weight is zero', async () => {
        await assertRevert(votingAggregator.changeSourceWeight(sourceAddr, 0, { from: root }), ERROR_ZERO_WEIGHT)
      })

      it('fails to change power source weight if weight is the same', async () => {
        await assertRevert(votingAggregator.changeSourceWeight(sourceAddr, weight, { from: root }), ERROR_SAME_WEIGHT)
      })

      it('changes power source weight', async () => {
        const newWeight = weight + 1

        const receipt = await votingAggregator.changeSourceWeight(sourceAddr, newWeight, { from: root })
        assertAmountOfEvents(receipt, 'ChangePowerSourceWeight')

        const powerSource = await votingAggregator.getPowerSourceDetails(sourceAddr)
        assert.equal(powerSource[2].toString(), newWeight, 'weight should have changed')
      })
    })

    describe('Disable source', () => {
      let sourceAddr

      before(() => {
        sourceAddr = token.address
      })

      beforeEach('add power source', async () => {
        const type = PowerSourceType.ERC20WithCheckpointing
        const weight = 1
<<<<<<< HEAD
        const receipt = await votingAggregator.addPowerSource(sourceAddr, type, weight, { from: root })
=======
        await votingAggregator.addPowerSource(sourceAddr, type, weight, { from: root })
>>>>>>> 4e69dbf0
      })

      it('fails to disable power source if does not have permission', async () => {
        await assertRevert(votingAggregator.disableSource(sourceAddr, { from: unprivileged }), ERROR_AUTH_FAILED)
      })

      it('fails to disable power source if source does not exist', async () => {
        await assertRevert(votingAggregator.disableSource(someone, { from: root }), ERROR_NO_POWER_SOURCE)
<<<<<<< HEAD
=======
      })

      it('fails to disable power source if source not enabled', async () => {
        await votingAggregator.disableSource(sourceAddr, { from: root })

        await assertRevert(votingAggregator.disableSource(sourceAddr, { from: root }), ERROR_SOURCE_NOT_ENABLED)
>>>>>>> 4e69dbf0
      })

      it('disables power source', async () => {
        const receipt = await votingAggregator.disableSource(sourceAddr, { from: root })
        assertAmountOfEvents(receipt, 'DisablePowerSource')

        const powerSource = await votingAggregator.getPowerSourceDetails(sourceAddr)
        assert.isFalse(powerSource[1], 'source should be disabled')
      })
    })

    describe('Enable source', () => {
      let sourceAddr

      before(() => {
        sourceAddr = token.address
      })

      beforeEach('add and disable power source', async () => {
        const type = PowerSourceType.ERC20WithCheckpointing
        const weight = 1
<<<<<<< HEAD
        const receipt = await votingAggregator.addPowerSource(sourceAddr, type, weight, { from: root })
=======
        await votingAggregator.addPowerSource(sourceAddr, type, weight, { from: root })
>>>>>>> 4e69dbf0

        await votingAggregator.disableSource(sourceAddr, { from: root })
      })

      it('fails to enable power source if does not have permission', async () => {
        await assertRevert(votingAggregator.enableSource(sourceAddr, { from: unprivileged }), ERROR_AUTH_FAILED)
      })

      it('fails to enable power source if source does not exist', async () => {
        await assertRevert(votingAggregator.enableSource(someone, { from: root }), ERROR_NO_POWER_SOURCE)
<<<<<<< HEAD
=======
      })

      it('fails to enable power source if source not disabled', async () => {
        await votingAggregator.enableSource(sourceAddr, { from: root })

        await assertRevert(votingAggregator.enableSource(sourceAddr, { from: root }), ERROR_SOURCE_NOT_DISABLED)
>>>>>>> 4e69dbf0
      })

      it('enables power source', async () => {
        const receipt = await votingAggregator.enableSource(sourceAddr, { from: root })
        assertAmountOfEvents(receipt, 'EnablePowerSource')

        const powerSource = await votingAggregator.getPowerSourceDetails(sourceAddr)
        assert.isTrue(powerSource[1], 'source should be enabled')
      })
    })

    describe('Aggregation', () => {
      let staking

      const users = [
        { address: user1, amount: bigExp(1, 18)},
        { address: user2, amount: bigExp(2, 18)}
      ]
<<<<<<< HEAD
      const checkpoints = [1, 2, 3].map(c => bn(c))
=======
      const checkpoints = [1, 2, 3].map(c => new web3.BigNumber(c))
      const lastCheckpoint = checkpoints[checkpoints.length - 1]
>>>>>>> 4e69dbf0

      const addBalances = async (blockNumber) => {
        Promise.all(users.map(
          user => checkpoints.map(
            checkpoint => [
              token.addBalanceAt(user.address, blockNumber.add(checkpoint), user.amount.mul(checkpoint)),
              staking.stakeForAt(user.address, blockNumber.add(checkpoint), user.amount.mul(checkpoint).mul(bn(2)))
            ]
          )
        ).reduce((acc, val) => acc.concat(val), []))
      }

      beforeEach('deploy staking, add sources', async () => {
        // deploy staking
        staking = await ThinStaking.new()

        // add sources
        const tokenWeight = 1
        const stakingWeight = 3
        await votingAggregator.addPowerSource(token.address, PowerSourceType.ERC20WithCheckpointing, tokenWeight, { from: root })
        await votingAggregator.addPowerSource(staking.address, PowerSourceType.ERC900, stakingWeight, { from: root })
<<<<<<< HEAD

        assert.equal(
          (await votingAggregator.getPowerSourcesLength()).toString(),
          '2',
          'number of added power sources not correct'
        )
=======

        assert.equal(
          (await votingAggregator.getPowerSourcesLength()).toString(),
          '2',
          'number of added power sources not correct'
        )

        const sourceAddr1 = await votingAggregator.powerSources(0)
        const sourceAddr2 = await votingAggregator.powerSources(1)
        assert.equal(sourceAddr1, token.address, 'first source should be token')
        assert.equal(sourceAddr2, staking.address, 'second source should be token')
>>>>>>> 4e69dbf0
      })

      context('When all sources are enabled', () => {
        let blockNumber

        beforeEach('add balances', async () => {
          blockNumber = bn(await getBlockNumber())
          await addBalances(blockNumber)
        })

        it('user aggregations match', async () => {
          for (const user of users) {
            for (const checkpointOffset of checkpoints) {
              const checkpoint = blockNumber.add(checkpointOffset)
              assert.equal(
                (await votingAggregator.balanceOfAt(user.address, checkpoint)).toString(),
                user.amount.mul(checkpointOffset).mul(bn(7)).toString(),
                `balance doesn't match for user ${user.address} and checkpoint ${checkpoint}`
              )
            }

            assert.equal(
              (await votingAggregator.balanceOf(user.address)).toString(),
              (await votingAggregator.balanceOfAt(user.address, lastCheckpoint)).toString(),
              "balance doesn't match between balanceOf() and balanceOfAt() for latest checkpoint"
            )
          }
        })

        it('total aggregations match', async () => {
          for (const checkpointOffset of checkpoints) {
            const checkpoint = blockNumber.add(checkpointOffset)
            assert.equal(
              (await votingAggregator.totalSupplyAt(checkpoint)).toString(),
              users.reduce(
                (acc, user) => acc.add(user.amount.mul(checkpointOffset).mul(bn(7))),
                bn(0)
              ).toString(),
              `total supply doesn't match at checkpoint ${checkpoint}`
            )

            assert.equal(
              (await votingAggregator.totalSupply()).toString(),
              (await votingAggregator.totalSupplyAt(lastCheckpoint)).toString(),
              "totalSupply doesn't match between totalSupply() and totalSupplyOfAt() for latest checkpoint"
            )
          }
        })
      })

      context('When some sources are disabled', () => {
        let blockNumber

        // Make sure to disable source before adding balances for checkpointing
        beforeEach('disable token source', async () => {
          await votingAggregator.disableSource(staking.address, { from: root })
        })

        beforeEach('add balances', async () => {
<<<<<<< HEAD
          blockNumber = bn(await getBlockNumber())
=======
          blockNumber = new web3.BigNumber(await getBlockNumber())
>>>>>>> 4e69dbf0

          await addBalances(blockNumber)
        })

        it('user aggregations match', async () => {
          for (const user of users) {
            for (const checkpointOffset of checkpoints) {
              const checkpoint = blockNumber.add(checkpointOffset)
              assert.equal(
                (await votingAggregator.balanceOfAt(user.address, checkpoint)).toString(),
                user.amount.mul(checkpointOffset).toString(),
                `balance doesn't match for user ${user.address} and checkpoint ${checkpoint}`
              )
            }
          }
        })

        it('total aggregations match', async () => {
          for (const checkpointOffset of checkpoints) {
            const checkpoint = blockNumber.add(checkpointOffset)
            assert.equal(
              (await votingAggregator.totalSupplyAt(checkpoint)).toString(),
              users.reduce(
                (acc, user) => acc.add(user.amount.mul(checkpointOffset)),
                bn(0)
              ).toString(),
              `total supply doesn't match at checkpoint ${checkpoint}`
            )
          }
        })
      })

      context('When some sources are broken', () => {
        let brokenSource

        beforeEach('add broken source', async () => {
          const brokenBalanceToken = await ERC20ViewRevertMock.new()
          brokenSource = brokenBalanceToken.address
          await votingAggregator.addPowerSource(brokenBalanceToken.address, PowerSourceType.ERC20WithCheckpointing, 1, { from: root })

          // Break token
          await brokenBalanceToken.disableBalanceOf()
        })

        it('fails to aggregate if source is broken after being added', async () => {
          await assertRevert(votingAggregator.balanceOf(user1), ERROR_SOURCE_CALL_FAILED)
        })

        it('can aggregate after broken source is disabled', async () => {
          await votingAggregator.disableSource(brokenSource, { from: root })

          assert.doesNotThrow(async () => await votingAggregator.balanceOf(user1))
        })
      })
    })

    describe('Forwarding', () => {
      let sourceAddr
      let executionTarget

      before(async () => {
        const sampleToken = await ERC20Sample.new()
        sourceAddr = sampleToken.address
        await sampleToken.transfer(user1, new web3.BigNumber(1e18))
        await sampleToken.transfer(user2, new web3.BigNumber(1e18))

        executionTarget = await ExecutionTarget.new()
      })

      beforeEach('add power source', async () => {
        const type = PowerSourceType.ERC20WithCheckpointing
        const weight = 1
        await votingAggregator.addPowerSource(sourceAddr, type, weight, { from: root })
      })

      it('allows accounts with voting power to forward', async () => {
        assert.isTrue(await votingAggregator.canForward(user1, '0x'))
      })

      it('allows accounts with voting power to successfully execute forward', async () => {
        const action = { to: executionTarget.address, calldata: executionTarget.contract.execute.getData() }
        const script = encodeCallScript([action])

        await votingAggregator.forward(script, { from: user1 })
        assert.equal((await executionTarget.counter()).toString(), 1, 'should have received execution call')
      })

      it('fails to forward if account does not have voting power', async () => {
        const action = { to: executionTarget.address, calldata: executionTarget.contract.execute.getData() }
        const script = encodeCallScript([action])

        assert.isFalse(
          await votingAggregator.canForward(someone, '0x'),
          'should not say someone without voting power can forward'
        )
        await assertRevert(votingAggregator.forward(script, { from: someone }), ERROR_CAN_NOT_FORWARD)
      })
    })
  })
})<|MERGE_RESOLUTION|>--- conflicted
+++ resolved
@@ -1,35 +1,20 @@
-<<<<<<< HEAD
 const { BN, sha3 } = require('web3-utils')
-=======
-const { assertRevert } = require('@aragon/test-helpers/assertThrow')
-const { getEventArgument, getNewProxyAddress } = require('@aragon/test-helpers/events')
-const { assertAmountOfEvents } = require('@aragon/test-helpers/assertEvent')(web3)
-const getBlockNumber = require('@aragon/test-helpers/blockNumber')(web3)
-const { encodeCallScript } = require('@aragon/test-helpers/evmScript')
->>>>>>> 4e69dbf0
 
 const { assertRevert } = require('@aragon/contract-test-helpers/assertThrow')
 const { getEventArgument, getNewProxyAddress } = require('@aragon/contract-test-helpers/events')
 const { assertAmountOfEvents } = require('@aragon/contract-test-helpers/assertEvent')
 const getBlockNumber = require('@aragon/contract-test-helpers/blockNumber')(web3)
+const { encodeCallScript } = require('@aragon/contract-test-helpers/evmScript')
 
 const { deployDao } = require('@aragonone/voting-connectors-contract-utils/test/helpers/deploy.js')(artifacts)
 
 const VotingAggregator = artifacts.require('VotingAggregator')
 
-<<<<<<< HEAD
-const ERC20ViewRevertMock = artifacts.require('ERC20ViewRevertMock')
-const Token = artifacts.require('TokenMock')
-const Staking = artifacts.require('StakingMock')
-=======
 const ERC20Sample = artifacts.require('ERC20Sample')
 const ERC20ViewRevertMock = artifacts.require('ERC20ViewRevertMock')
 const ThinCheckpointedTokenMock = artifacts.require('ThinCheckpointedTokenMock')
 const ThinStaking = artifacts.require('ThinStakingMock')
 const ExecutionTarget = artifacts.require('ExecutionTarget')
-
-const MAX_SOURCES = 20
->>>>>>> 4e69dbf0
 
 const MAX_SOURCES = 20
 
@@ -48,12 +33,9 @@
 const ERROR_SOURCE_CALL_FAILED = 'VA_SOURCE_CALL_FAILED'
 const ERROR_INVALID_CALL_OR_SELECTOR = 'VA_INVALID_CALL_OR_SELECTOR'
 
-<<<<<<< HEAD
 const bn = x => new BN(x)
 const bigExp = (x, y) => bn(x).mul(bn(10).pow(bn(y)))
 
-=======
->>>>>>> 4e69dbf0
 contract('VotingAggregator', ([_, root, unprivileged, eoa, user1, user2, someone]) => {
   const PowerSourceType = {
     Invalid: 0,
@@ -151,11 +133,7 @@
       })
 
       it('fails to add power source if the wrong type is given', async () => {
-<<<<<<< HEAD
-        const staking = await Staking.new()
-=======
         const staking = await ThinStaking.new()
->>>>>>> 4e69dbf0
 
         await assertRevert(
           votingAggregator.addPowerSource(token.address, PowerSourceType.ERC900, 1, { from: root }),
@@ -168,15 +146,10 @@
       })
 
       it('fails to add power source if broken', async () => {
-<<<<<<< HEAD
-        const brokenBalanceToken = await ERC20ViewRevertMock.new(true, false)
-        const brokenSupplyToken = await ERC20ViewRevertMock.new(false, true)
-=======
         const brokenBalanceToken = await ERC20ViewRevertMock.new()
         await brokenBalanceToken.disableBalanceOf()
         const brokenSupplyToken = await ERC20ViewRevertMock.new()
         await brokenSupplyToken.disableTotalSupply()
->>>>>>> 4e69dbf0
 
         await assertRevert(
           votingAggregator.addPowerSource(brokenBalanceToken.address, PowerSourceType.ERC20WithCheckpointing, 1, { from: root }),
@@ -204,21 +177,14 @@
         const receipt = await votingAggregator.addPowerSource(token.address, type, weight, { from: root })
         assertAmountOfEvents(receipt, 'AddPowerSource')
         assert.equal(
-<<<<<<< HEAD
           (numPowerSourcesAtStart.add(bn(1))).toString(),
-=======
-          (numPowerSourcesAtStart.add(new web3.BigNumber(1))).toString(),
->>>>>>> 4e69dbf0
           (await votingAggregator.getPowerSourcesLength()).toString(),
           'power sources length not incremented'
         )
 
-<<<<<<< HEAD
-=======
         const powerSourceAddress = await votingAggregator.powerSources(0)
         assert.equal(powerSourceAddress, token.address, 'source address mismatch')
 
->>>>>>> 4e69dbf0
         const powerSource = await votingAggregator.getPowerSourceDetails(token.address)
         assert.equal(powerSource[0], type, 'source type mismatch')
         assert.isTrue(powerSource[1], 'source enabled mismatch')
@@ -237,11 +203,7 @@
         // Add maximum number of sources to voting aggregator
         const tokens = []
         for (let ii = 0; ii < MAX_SOURCES; ++ii) {
-<<<<<<< HEAD
-          tokens[ii] = await Token.new()
-=======
           tokens[ii] = await ThinCheckpointedTokenMock.new()
->>>>>>> 4e69dbf0
         }
         for (const token of tokens) {
           await votingAggregator.addPowerSource(token.address, PowerSourceType.ERC20WithCheckpointing, 1, { from: root })
@@ -249,11 +211,7 @@
         assert.equal(tokens.length, MAX_SOURCES, 'added number of tokens should match max sources')
 
         // Adding one more should fail
-<<<<<<< HEAD
-        const oneTooMany = await Token.new()
-=======
         const oneTooMany = await ThinCheckpointedTokenMock.new()
->>>>>>> 4e69dbf0
         await assertRevert(
           votingAggregator.addPowerSource(oneTooMany.address, PowerSourceType.ERC20WithCheckpointing, 1, { from: root }),
           ERROR_TOO_MANY_POWER_SOURCES
@@ -271,11 +229,7 @@
 
       beforeEach('add power source', async () => {
         const type = PowerSourceType.ERC20WithCheckpointing
-<<<<<<< HEAD
-        const receipt = await votingAggregator.addPowerSource(sourceAddr, type, weight, { from: root })
-=======
         await votingAggregator.addPowerSource(sourceAddr, type, weight, { from: root })
->>>>>>> 4e69dbf0
       })
 
       it('fails to change power source weight if does not have permission', async () => {
@@ -315,11 +269,7 @@
       beforeEach('add power source', async () => {
         const type = PowerSourceType.ERC20WithCheckpointing
         const weight = 1
-<<<<<<< HEAD
-        const receipt = await votingAggregator.addPowerSource(sourceAddr, type, weight, { from: root })
-=======
         await votingAggregator.addPowerSource(sourceAddr, type, weight, { from: root })
->>>>>>> 4e69dbf0
       })
 
       it('fails to disable power source if does not have permission', async () => {
@@ -328,15 +278,12 @@
 
       it('fails to disable power source if source does not exist', async () => {
         await assertRevert(votingAggregator.disableSource(someone, { from: root }), ERROR_NO_POWER_SOURCE)
-<<<<<<< HEAD
-=======
       })
 
       it('fails to disable power source if source not enabled', async () => {
         await votingAggregator.disableSource(sourceAddr, { from: root })
 
         await assertRevert(votingAggregator.disableSource(sourceAddr, { from: root }), ERROR_SOURCE_NOT_ENABLED)
->>>>>>> 4e69dbf0
       })
 
       it('disables power source', async () => {
@@ -358,11 +305,7 @@
       beforeEach('add and disable power source', async () => {
         const type = PowerSourceType.ERC20WithCheckpointing
         const weight = 1
-<<<<<<< HEAD
-        const receipt = await votingAggregator.addPowerSource(sourceAddr, type, weight, { from: root })
-=======
         await votingAggregator.addPowerSource(sourceAddr, type, weight, { from: root })
->>>>>>> 4e69dbf0
 
         await votingAggregator.disableSource(sourceAddr, { from: root })
       })
@@ -373,15 +316,12 @@
 
       it('fails to enable power source if source does not exist', async () => {
         await assertRevert(votingAggregator.enableSource(someone, { from: root }), ERROR_NO_POWER_SOURCE)
-<<<<<<< HEAD
-=======
       })
 
       it('fails to enable power source if source not disabled', async () => {
         await votingAggregator.enableSource(sourceAddr, { from: root })
 
         await assertRevert(votingAggregator.enableSource(sourceAddr, { from: root }), ERROR_SOURCE_NOT_DISABLED)
->>>>>>> 4e69dbf0
       })
 
       it('enables power source', async () => {
@@ -397,15 +337,11 @@
       let staking
 
       const users = [
-        { address: user1, amount: bigExp(1, 18)},
-        { address: user2, amount: bigExp(2, 18)}
+        { address: user1, amount: bigExp(1, 18) },
+        { address: user2, amount: bigExp(2, 18) }
       ]
-<<<<<<< HEAD
       const checkpoints = [1, 2, 3].map(c => bn(c))
-=======
-      const checkpoints = [1, 2, 3].map(c => new web3.BigNumber(c))
       const lastCheckpoint = checkpoints[checkpoints.length - 1]
->>>>>>> 4e69dbf0
 
       const addBalances = async (blockNumber) => {
         Promise.all(users.map(
@@ -427,26 +363,17 @@
         const stakingWeight = 3
         await votingAggregator.addPowerSource(token.address, PowerSourceType.ERC20WithCheckpointing, tokenWeight, { from: root })
         await votingAggregator.addPowerSource(staking.address, PowerSourceType.ERC900, stakingWeight, { from: root })
-<<<<<<< HEAD
 
         assert.equal(
           (await votingAggregator.getPowerSourcesLength()).toString(),
           '2',
           'number of added power sources not correct'
         )
-=======
-
-        assert.equal(
-          (await votingAggregator.getPowerSourcesLength()).toString(),
-          '2',
-          'number of added power sources not correct'
-        )
 
         const sourceAddr1 = await votingAggregator.powerSources(0)
         const sourceAddr2 = await votingAggregator.powerSources(1)
         assert.equal(sourceAddr1, token.address, 'first source should be token')
         assert.equal(sourceAddr2, staking.address, 'second source should be token')
->>>>>>> 4e69dbf0
       })
 
       context('When all sources are enabled', () => {
@@ -506,11 +433,7 @@
         })
 
         beforeEach('add balances', async () => {
-<<<<<<< HEAD
           blockNumber = bn(await getBlockNumber())
-=======
-          blockNumber = new web3.BigNumber(await getBlockNumber())
->>>>>>> 4e69dbf0
 
           await addBalances(blockNumber)
         })
@@ -574,8 +497,8 @@
       before(async () => {
         const sampleToken = await ERC20Sample.new()
         sourceAddr = sampleToken.address
-        await sampleToken.transfer(user1, new web3.BigNumber(1e18))
-        await sampleToken.transfer(user2, new web3.BigNumber(1e18))
+        await sampleToken.transfer(user1, bigExp(1, 18))
+        await sampleToken.transfer(user2, bigExp(1, 18))
 
         executionTarget = await ExecutionTarget.new()
       })
@@ -591,7 +514,7 @@
       })
 
       it('allows accounts with voting power to successfully execute forward', async () => {
-        const action = { to: executionTarget.address, calldata: executionTarget.contract.execute.getData() }
+        const action = { to: executionTarget.address, calldata: executionTarget.contract.methods.execute().encodeABI() }
         const script = encodeCallScript([action])
 
         await votingAggregator.forward(script, { from: user1 })
@@ -599,7 +522,7 @@
       })
 
       it('fails to forward if account does not have voting power', async () => {
-        const action = { to: executionTarget.address, calldata: executionTarget.contract.execute.getData() }
+        const action = { to: executionTarget.address, calldata: executionTarget.contract.methods.execute().encodeABI() }
         const script = encodeCallScript([action])
 
         assert.isFalse(
